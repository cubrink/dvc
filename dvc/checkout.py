import logging
import os

from shortuuid import uuid

<<<<<<< HEAD
import doltcli as dolt
import dvc.prompt as prompt
=======
from dvc import prompt
>>>>>>> 1d3524f1
from dvc.exceptions import (
    CacheLinkError,
    CheckoutError,
    ConfirmRemoveError,
    DvcException,
)
from dvc.ignore import DvcIgnoreFilter
from dvc.objects import check, load
from dvc.objects.errors import ObjectFormatError
from dvc.objects.stage import stage
from dvc.remote.slow_link_detection import (  # type: ignore[attr-defined]
    slow_link_guard,
)
from dvc.types import Optional

logger = logging.getLogger(__name__)


def _changed(path_info, fs, obj, cache):
    logger.trace("checking if '%s'('%s') has changed.", path_info, obj)

    try:
        check(cache, obj)
    except (FileNotFoundError, ObjectFormatError):
        logger.debug(
            "cache for '%s'('%s') has changed.", path_info, obj.hash_info
        )
        return True

    try:
        actual = stage(cache, path_info, fs, obj.hash_info.name).hash_info
    except FileNotFoundError:
        logger.debug("'%s' doesn't exist.", path_info)
        return True

    if obj.hash_info != actual:
        logger.debug(
            "hash value '%s' for '%s' has changed (actual '%s').",
            obj.hash_info,
            actual,
            path_info,
        )
        return True

    logger.trace("'%s' hasn't changed.", path_info)
    return False


def _remove(path_info, fs, cache, force=False):
    if not fs.exists(path_info):
        return

    if os.path.exists(os.path.join(path_info, ".dolt")):
        return

    if force:
        fs.remove(path_info)
        return

    current = stage(cache, path_info, fs, fs.PARAM_CHECKSUM).hash_info
    try:
        obj = load(cache, current)
        check(cache, obj)
    except (FileNotFoundError, ObjectFormatError):
        msg = (
            f"file/directory '{path_info}' is going to be removed. "
            "Are you sure you want to proceed?"
        )

        if not prompt.confirm(msg):
            raise ConfirmRemoveError(str(path_info))

    fs.remove(path_info)


def _verify_link(cache, path_info, link_type):
    if link_type == "hardlink" and cache.fs.getsize(path_info) == 0:
        return

    if cache.cache_type_confirmed:
        return

    is_link = getattr(cache.fs, f"is_{link_type}", None)
    if is_link and not is_link(path_info):
        cache.fs.remove(path_info)
        raise DvcException(f"failed to verify {link_type}")

    cache.cache_type_confirmed = True


def _do_link(cache, from_info, to_info, link_method):
    if cache.fs.exists(to_info):
        raise DvcException(f"Link '{to_info}' already exists!")

    link_method(from_info, to_info)

    logger.debug(
        "Created '%s': %s -> %s", cache.cache_types[0], from_info, to_info
    )


@slow_link_guard
def _try_links(cache, from_info, to_info, link_types):
    while link_types:
        link_method = getattr(cache.fs, link_types[0])
        try:
            _do_link(cache, from_info, to_info, link_method)
            _verify_link(cache, to_info, link_types[0])
            return

        except DvcException as exc:
            logger.debug(
                "Cache type '%s' is not supported: %s", link_types[0], exc
            )
            del link_types[0]

    raise CacheLinkError([to_info])


def _link(cache, from_info, to_info):
    assert cache.fs.isfile(from_info)
    cache.makedirs(to_info.parent)
    _try_links(cache, from_info, to_info, cache.cache_types)


def _cache_is_copy(cache, path_info):
    """Checks whether cache uses copies."""
    if cache.cache_type_confirmed:
        return cache.cache_types[0] == "copy"

    if set(cache.cache_types) <= {"copy"}:
        return True

    workspace_file = path_info.with_name("." + uuid())
    test_cache_file = cache.path_info / ".cache_type_test_file"
    if not cache.fs.exists(test_cache_file):
        cache.makedirs(test_cache_file.parent)
        with cache.fs.open(test_cache_file, "wb") as fobj:
            fobj.write(bytes(1))
    try:
        _link(cache, test_cache_file, workspace_file)
    finally:
        cache.fs.remove(workspace_file)
        cache.fs.remove(test_cache_file)

    cache.cache_type_confirmed = True
    return cache.cache_types[0] == "copy"


def _checkout_file(
    path_info,
    fs,
    obj,
    cache,
    force,
    progress_callback=None,
    relink=False,
    state=None,
):
    """The file is changed we need to checkout a new copy"""
    modified = False
    cache_info = cache.hash_to_path_info(obj.hash_info.value)
    if fs.exists(path_info):
        if not relink and _changed(path_info, fs, obj, cache):
            modified = True
            _remove(path_info, fs, cache, force=force)
            _link(cache, cache_info, path_info)
        else:
            if fs.iscopy(path_info) and _cache_is_copy(cache, path_info):
                cache.unprotect(path_info)
            else:
                _remove(path_info, fs, cache, force=force)
                _link(cache, cache_info, path_info)
    else:
        _link(cache, cache_info, path_info)
        modified = True

    if state:
        state.save(path_info, fs, obj.hash_info)

    if progress_callback:
        progress_callback(str(path_info))

    return modified


def _remove_redundant_files(
    path_info, fs, obj, cache, force, dvcignore: Optional[DvcIgnoreFilter]
):
    if dvcignore:
        existing_files = set(dvcignore.walk_files(fs, path_info))
    else:
        existing_files = set(fs.walk_files(path_info))

    needed_files = {path_info.joinpath(*key) for key, _ in obj}
    redundant_files = existing_files - needed_files
    for path in redundant_files:
        _remove(path, fs, cache, force)

    return bool(redundant_files)


def _checkout_dir(
    path_info,
    fs,
    obj,
    cache,
    force,
    progress_callback=None,
    relink=False,
    dvcignore: Optional[DvcIgnoreFilter] = None,
    state=None,
):
    modified = False
    # Create dir separately so that dir is created
    # even if there are no files in it
    if not fs.exists(path_info):
        modified = True
        fs.makedirs(path_info)

    logger.debug("Linking directory '%s'.", path_info)

    for entry_key, entry_obj in obj:
        entry_modified = _checkout_file(
            path_info.joinpath(*entry_key),
            fs,
            entry_obj,
            cache,
            force,
            progress_callback,
            relink,
            state=None,
        )
        if entry_modified:
            modified = True

    modified = (
        _remove_redundant_files(
            path_info, fs, obj, cache, force, dvcignore=dvcignore
        )
        or modified
    )

    if state:
        state.save(path_info, fs, obj.hash_info)

    # relink is not modified, assume it as nochange
    return modified and not relink


def _checkout_dolt(
    path_info, fs, obj, cache, force, progress_callback=None, relink=False,
):
    db = dolt.Dolt(path_info)
    prev_head = db.head
    heads = obj.hash_info.value.split(".dolt")[0]
    new_head, _ = heads.split("-")
    if not db.status().is_clean:
        db.reset(tables=[], hard=True)
    if prev_head != new_head:
        branches = dolt.read_rows_sql(db, f"select name, hash from dolt_branches where hash = '{new_head}'")
        if len(branches) == 0:
            branch = f"detached_HEAD_at_{new_head[:5]}"
            db.checkout(start_point=new_head, branch=branch, checkout_branch=True)
        else:
            branch = branches[0]["name"]
            db.checkout(branch)
        return True
    else:
        return False


def _checkout(
    path_info,
    fs,
    obj,
    cache,
    force=False,
    progress_callback=None,
    relink=False,
    dvcignore: Optional[DvcIgnoreFilter] = None,
    state=None,
):
    if obj.hash_info.value is not None and ".dolt" in obj.hash_info.value:
        ret = _checkout_dolt(
            path_info, fs, obj, cache, force, progress_callback, relink,
        )
    elif not obj.hash_info.isdir:
        ret = _checkout_file(
            path_info, fs, obj, cache, force, progress_callback, relink, state
        )
    else:
        ret = _checkout_dir(
            path_info,
            fs,
            obj,
            cache,
            force,
            progress_callback,
            relink,
            dvcignore=dvcignore,
            state=state,
        )

    if state:
        state.save_link(path_info, fs)

    return ret


def checkout(
    path_info,
    fs,
    obj,
    cache,
    force=False,
    progress_callback=None,
    relink=False,
    quiet=False,
    dvcignore: Optional[DvcIgnoreFilter] = None,
    state=None,
):
    if path_info.scheme not in ["local", cache.fs.scheme]:
        raise NotImplementedError

    failed = None
    skip = False
    if not obj:
        if not quiet:
            logger.warning(
                "No file hash info found for '%s'. It won't be created.",
                path_info,
            )
        _remove(path_info, fs, cache, force=force)
        failed = path_info

    elif not relink and not _changed(path_info, fs, obj, cache):
        logger.trace("Data '%s' didn't change.", path_info)  # type: ignore
        skip = True
    else:
        try:
            check(cache, obj)
        except (FileNotFoundError, ObjectFormatError):
            if not quiet:
                logger.warning(
                    "Cache '%s' not found. File '%s' won't be created.",
                    obj.hash_info,
                    path_info,
                )
            _remove(path_info, fs, cache, force=force)
            failed = path_info

    if failed or skip:
        if progress_callback and obj:
            progress_callback(str(path_info), len(obj))
        if failed:
            raise CheckoutError([failed])
        return

    logger.debug("Checking out '%s' with cache '%s'.", path_info, obj)

    return _checkout(
        path_info,
        fs,
        obj,
        cache,
        force,
        progress_callback,
        relink,
        dvcignore=dvcignore,
        state=state,
    )<|MERGE_RESOLUTION|>--- conflicted
+++ resolved
@@ -3,12 +3,8 @@
 
 from shortuuid import uuid
 
-<<<<<<< HEAD
 import doltcli as dolt
-import dvc.prompt as prompt
-=======
 from dvc import prompt
->>>>>>> 1d3524f1
 from dvc.exceptions import (
     CacheLinkError,
     CheckoutError,
