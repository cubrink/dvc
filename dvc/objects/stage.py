import errno
import os
from concurrent.futures import ThreadPoolExecutor
from functools import partial

import doltcli as dolt
from dvc.exceptions import DvcIgnoreInCollectedDirError
from dvc.hash_info import HashInfo
from dvc.ignore import DvcIgnore
from dvc.objects.file import HashFile
from dvc.progress import Tqdm
from dvc.utils import file_md5


def _upload_file(path_info, fs, odb):
    from dvc.utils import tmp_fname
    from dvc.utils.stream import HashedStreamReader

    tmp_info = odb.path_info / tmp_fname()
    with fs.open(path_info, mode="rb", chunk_size=fs.CHUNK_SIZE) as stream:
        stream = HashedStreamReader(stream)
        odb.fs.upload_fobj(
            stream, tmp_info, desc=path_info.name, total=fs.getsize(path_info)
        )

    obj = HashFile(tmp_info, odb.fs, stream.hash_info)
    return path_info, obj


def _get_file_hash(path_info, fs, name):
    info = fs.info(path_info)
    if name in info:
        assert not info[name].endswith(".dir")
        return HashInfo(name, info[name], size=info["size"])

    func = getattr(fs, name, None)
    if func:
        return func(path_info)

    if name == "md5":
        return HashInfo(
            name, file_md5(path_info, fs), size=fs.getsize(path_info)
        )

    raise NotImplementedError


def get_file_hash(path_info, fs, name, state=None):
    if state:
        hash_info = state.get(  # pylint: disable=assignment-from-none
            path_info, fs
        )
        if hash_info:
            return hash_info

    if not fs.exists(path_info):
        raise FileNotFoundError(
            errno.ENOENT, os.strerror(errno.ENOENT), path_info
        )

    hash_info = _get_file_hash(path_info, fs, name)

    if state:
        assert ".dir" not in hash_info.value
        state.save(path_info, fs, hash_info)

    return hash_info


def _get_file_obj(path_info, fs, name, odb=None, state=None, upload=False):
    if upload:
        assert odb and name == "md5"
        return _upload_file(path_info, fs, odb)

    obj = HashFile(
        path_info, fs, get_file_hash(path_info, fs, name, state=state)
    )
    return path_info, obj


def _build_objects(
    path_info, fs, name, odb, state, upload, dvcignore=None, **kwargs
):
    if dvcignore:
        walk_iterator = dvcignore.walk_files(fs, path_info)
    else:
        walk_iterator = fs.walk_files(path_info)
    with Tqdm(
        unit="md5",
        desc="Computing file/dir hashes (only done once)",
        disable=kwargs.pop("no_progress_bar", False),
    ) as pbar:
        worker = pbar.wrap_fn(
            partial(
                _get_file_obj,
                fs=fs,
                name=name,
                odb=odb,
                state=state,
                upload=upload,
            )
        )
        with ThreadPoolExecutor(
            max_workers=kwargs.pop("jobs", fs.hash_jobs)
        ) as executor:
            yield from executor.map(worker, walk_iterator)


def _iter_objects(path_info, fs, name, odb, state, upload, **kwargs):
    if not upload and name in fs.DETAIL_FIELDS:
        for details in fs.find(path_info, detail=True):
            file_info = path_info.replace(path=details["name"])
            hash_info = HashInfo(name, details[name], size=details.get("size"))
            yield file_info, HashFile(file_info, fs, hash_info)

        return None

    yield from _build_objects(
        path_info, fs, name, odb, state, upload, **kwargs
    )


def _build_tree(path_info, fs, name, odb, state, upload, **kwargs):
    from .tree import Tree

    tree = Tree(None, None, None)
    for file_info, obj in _iter_objects(
        path_info, fs, name, odb, state, upload, **kwargs
    ):
        if DvcIgnore.DVCIGNORE_FILE == file_info.name:
            raise DvcIgnoreInCollectedDirError(file_info.parent)

        # NOTE: this is lossy transformation:
        #   "hey\there" -> "hey/there"
        #   "hey/there" -> "hey/there"
        # The latter is fine filename on Windows, which
        # will transform to dir/file on back transform.
        #
        # Yes, this is a BUG, as long as we permit "/" in
        # filenames on Windows and "\" on Unix
        tree.add(file_info.relative_to(path_info).parts, obj)

    tree.digest()

    return tree

def get_dolt_hash(path_info, fs, name, odb, state, **kwargs):
    db = dolt.Dolt(path_info)
    sql = (f"select @@{db.repo_name}_working as working")
    res = db.sql(sql, result_format="csv")
    working = res[0]["working"]
    value = f"{db.head}-{working}.dolt"

    hash_info = HashInfo(name, value)
    dir_info = _collect_dir(path_info, fs, name, state, **kwargs)

    hash_info.size = dir_info.size
    hash_info.dir_info = dir_info

    return hash_info

def _get_tree_obj(path_info, fs, name, odb, state, upload, **kwargs):
    from .tree import Tree

    value = fs.info(path_info).get(name)
    if value:
        hash_info = HashInfo(name, value)
        try:
            return Tree.load(odb, hash_info)
        except FileNotFoundError:
            pass

    tree = _build_tree(path_info, fs, name, odb, state, upload, **kwargs)

    odb.add(tree.path_info, tree.fs, tree.hash_info)
    if name != "md5":
        # NOTE: used only for external outputs. Initial reasoning was to be
        # able to validate .dir files right in the workspace (e.g. check s3
        # etag), but could be dropped for manual validation with regular md5,
        # that would be universal for all clouds.
        raw = odb.get(tree.hash_info)
        hash_info = get_file_hash(raw.path_info, raw.fs, name, state)
        tree.hash_info.name = hash_info.name
        tree.hash_info.value = hash_info.value
        if not tree.hash_info.value.endswith(".dir"):
            tree.hash_info.value += ".dir"
        odb.add(tree.path_info, tree.fs, tree.hash_info)

    return tree


def stage(odb, path_info, fs, name, upload=False, **kwargs):
    assert path_info and (
        isinstance(path_info, str) or path_info.scheme == fs.scheme
    )

    if not fs.exists(path_info):
        raise FileNotFoundError(
            errno.ENOENT, os.strerror(errno.ENOENT), path_info
        )

    state = odb.state
    # pylint: disable=assignment-from-none
    hash_info = state.get(path_info, fs)

    # If we have dir hash in state db, but dir cache file is lost,
    # then we need to recollect the dir via .get_dir_hash() call below,
    # see https://github.com/iterative/dvc/issues/2219 for context
    if (
        hash_info
        and hash_info.isdir
        and not odb.fs.exists(odb.hash_to_path_info(hash_info.value))
    ):
        hash_info = None

    if fs.isdolt(path_info):
        hash_info = None

    if hash_info:
        from . import load
        from .tree import Tree

        obj = load(odb, hash_info)
        if isinstance(obj, Tree):
            obj.hash_info.nfiles = len(obj)
            for key, entry in obj:
                entry.fs = fs
                entry.path_info = path_info.joinpath(*key)
        else:
            obj.fs = fs
            obj.path_info = path_info
        assert obj.hash_info.name == name
        obj.hash_info.size = hash_info.size
        return obj

<<<<<<< HEAD
    if fs.isdolt(path_info):
        hash_info = get_dolt_hash(path_info, fs, name, odb, state, **kwargs)
    elif fs.isdir(path_info):
        hash_info = get_dir_hash(path_info, fs, name, odb, state, **kwargs)
=======
    if fs.isdir(path_info):
        obj = _get_tree_obj(path_info, fs, name, odb, state, upload, **kwargs)
>>>>>>> 1d3524f1
    else:
        _, obj = _get_file_obj(path_info, fs, name, odb, state, upload)

    if obj.hash_info and fs.exists(path_info):
        state.save(path_info, fs, obj.hash_info)

    return obj<|MERGE_RESOLUTION|>--- conflicted
+++ resolved
@@ -144,7 +144,7 @@
 
     return tree
 
-def get_dolt_hash(path_info, fs, name, odb, state, **kwargs):
+def get_dolt_hash(path_info, fs, name, odb, state, upload, **kwargs):
     db = dolt.Dolt(path_info)
     sql = (f"select @@{db.repo_name}_working as working")
     res = db.sql(sql, result_format="csv")
@@ -152,12 +152,13 @@
     value = f"{db.head}-{working}.dolt"
 
     hash_info = HashInfo(name, value)
-    dir_info = _collect_dir(path_info, fs, name, state, **kwargs)
+    dir_info = _build_tree(path_info, fs, name, odb, state, upload, **kwargs)
 
     hash_info.size = dir_info.size
     hash_info.dir_info = dir_info
 
     return hash_info
+
 
 def _get_tree_obj(path_info, fs, name, odb, state, upload, **kwargs):
     from .tree import Tree
@@ -233,15 +234,10 @@
         obj.hash_info.size = hash_info.size
         return obj
 
-<<<<<<< HEAD
     if fs.isdolt(path_info):
-        hash_info = get_dolt_hash(path_info, fs, name, odb, state, **kwargs)
+        obj = get_dolt_hash(path_info, fs, name, odb, state, upload, **kwargs)
     elif fs.isdir(path_info):
-        hash_info = get_dir_hash(path_info, fs, name, odb, state, **kwargs)
-=======
-    if fs.isdir(path_info):
         obj = _get_tree_obj(path_info, fs, name, odb, state, upload, **kwargs)
->>>>>>> 1d3524f1
     else:
         _, obj = _get_file_obj(path_info, fs, name, odb, state, upload)
 
