import os

import doltcli as dolt

from ..utils import glob_targets
from . import locked


@locked
def push(
    self,
    targets=None,
    jobs=None,
    remote=None,
    all_branches=False,
    with_deps=False,
    all_tags=False,
    recursive=False,
    all_commits=False,
    run_cache=False,
    revs=None,
    glob=False,
):
    used_run_cache = self.stage_cache.push(remote) if run_cache else []

    if isinstance(targets, str):
        targets = [targets]

    expanded_targets = glob_targets(targets, glob=glob)

    used = self.used_cache(
        expanded_targets,
        all_branches=all_branches,
        all_tags=all_tags,
        all_commits=all_commits,
        with_deps=with_deps,
        force=True,
        remote=remote,
        jobs=jobs,
        recursive=recursive,
        used_run_cache=used_run_cache,
        revs=revs,
    )

    dolt_pushed = 0
    if expanded_targets is not None:
        remote_conf = None
        for t in expanded_targets:
            if os.path.exists(os.path.join(t, ".dolt")):
                remotes = self.config.get("remote", None)
                if not remotes:
                    break
                remote_conf = remotes.get(remote, None)
                if not remote_conf:
                    break
<<<<<<< HEAD
                db = dolt.Dolt(t)
                db.push(remote=remote, set_upstream=True, refspec="master")
                dolt_pushed += 1
=======
            db = dolt.Dolt(t)
            remote_url = remote_conf.get("url")

            existing_remotes = db.remote()
            found_remote = False
            for r in existing_remotes:
                if r.name == remote:
                    found_remote = True
                    break
            if not found_remote:
                db.remote(name=remote, url="file://" + remote_url, add=True)

            db.push(remote=remote, set_upstream=True, refspec="master")
            dolt_pushed += 1
>>>>>>> 7a200163

    return len(used_run_cache) + self.cloud.push(used, jobs, remote=remote) + dolt_pushed<|MERGE_RESOLUTION|>--- conflicted
+++ resolved
@@ -53,11 +53,6 @@
                 remote_conf = remotes.get(remote, None)
                 if not remote_conf:
                     break
-<<<<<<< HEAD
-                db = dolt.Dolt(t)
-                db.push(remote=remote, set_upstream=True, refspec="master")
-                dolt_pushed += 1
-=======
             db = dolt.Dolt(t)
             remote_url = remote_conf.get("url")
 
@@ -72,6 +67,5 @@
 
             db.push(remote=remote, set_upstream=True, refspec="master")
             dolt_pushed += 1
->>>>>>> 7a200163
 
     return len(used_run_cache) + self.cloud.push(used, jobs, remote=remote) + dolt_pushed